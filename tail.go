package main

import (
	"fmt"
	"log"
	"os"
	"time"

	"github.com/hpcloud/tail"
	"golang.org/x/net/context"
)

func tailFile(ctx context.Context, file string, poll bool, dest *os.File) {
	defer wg.Done()

	var isPipe bool
<<<<<<< HEAD
	var errCount int
	const maxErr = 30
	const sleepDur = 2 * time.Second
=======
	var errCount = 0
>>>>>>> f15f0d2c

	s, err := os.Stat(file)
	if err != nil {
		log.Printf("Warning: unable to stat %s: %s", file, err)
		isPipe = false
	} else {
		isPipe = s.Mode()&os.ModeNamedPipe != 0
	}

	t, err := tail.TailFile(file, tail.Config{
		Follow: true,
		ReOpen: true,
		Poll:   poll,
		Logger: tail.DiscardingLogger,
		Pipe:   isPipe,
	})
	if err != nil {
		log.Fatalf("unable to tail %s: %s", file, err)
	}

	defer func() {
		t.Stop()
		t.Cleanup()
	}()

	// main loop
	for {
		select {
		// if the channel is done, then exit the loop
		case <-ctx.Done():
			return
		// get the next log line and echo it out
		case line := <-t.Lines:
<<<<<<< HEAD
			if line.Err != nil || (line == nil && t.Err() != nil) {
=======
			if line == nil {
				if t.Err() != nil {
					log.Printf("Warning: unable to tail %s: %s", file, t.Err())
					errCount++
					if errCount > 30 {
						log.Fatalf("Logged %d consecutive errors while tailing. Exiting", errCount)
					}
					time.Sleep(2 * time.Second)
					continue
				}
				log.Printf("Exiting due to empty line")
				return
			} else if line.Err != nil {
>>>>>>> f15f0d2c
				log.Printf("Warning: unable to tail %s: %s", file, t.Err())
				errCount++
				if errCount > maxErr {
					log.Fatalf("Logged %d consecutive errors while tailing. Exiting", errCount)
				}
<<<<<<< HEAD
				time.Sleep(sleepDur)
				continue
			} else if line == nil {
				return
			}
			fmt.Fprintln(dest, line.Text)
			errCount = 0 // Zero the error count
=======
				time.Sleep(2 * time.Second)
				continue
			}
			fmt.Fprintln(dest, line.Text)
>>>>>>> f15f0d2c
		}
	}
}<|MERGE_RESOLUTION|>--- conflicted
+++ resolved
@@ -14,13 +14,9 @@
 	defer wg.Done()
 
 	var isPipe bool
-<<<<<<< HEAD
-	var errCount int
+	var errCount int = 0
 	const maxErr = 30
 	const sleepDur = 2 * time.Second
-=======
-	var errCount = 0
->>>>>>> f15f0d2c
 
 	s, err := os.Stat(file)
 	if err != nil {
@@ -54,29 +50,12 @@
 			return
 		// get the next log line and echo it out
 		case line := <-t.Lines:
-<<<<<<< HEAD
 			if line.Err != nil || (line == nil && t.Err() != nil) {
-=======
-			if line == nil {
-				if t.Err() != nil {
-					log.Printf("Warning: unable to tail %s: %s", file, t.Err())
-					errCount++
-					if errCount > 30 {
-						log.Fatalf("Logged %d consecutive errors while tailing. Exiting", errCount)
-					}
-					time.Sleep(2 * time.Second)
-					continue
-				}
-				log.Printf("Exiting due to empty line")
-				return
-			} else if line.Err != nil {
->>>>>>> f15f0d2c
 				log.Printf("Warning: unable to tail %s: %s", file, t.Err())
 				errCount++
 				if errCount > maxErr {
 					log.Fatalf("Logged %d consecutive errors while tailing. Exiting", errCount)
 				}
-<<<<<<< HEAD
 				time.Sleep(sleepDur)
 				continue
 			} else if line == nil {
@@ -84,12 +63,6 @@
 			}
 			fmt.Fprintln(dest, line.Text)
 			errCount = 0 // Zero the error count
-=======
-				time.Sleep(2 * time.Second)
-				continue
-			}
-			fmt.Fprintln(dest, line.Text)
->>>>>>> f15f0d2c
 		}
 	}
 }