--- conflicted
+++ resolved
@@ -131,11 +131,7 @@
 					var tr = http.DefaultTransport
 					if !validateCert {
 						tr = &http.Transport{
-<<<<<<< HEAD
-						 	TLSClientConfig: &tls.Config{InsecureSkipVerify : true},
-=======
 							TLSClientConfig: &tls.Config{InsecureSkipVerify: true},
->>>>>>> 8f01f951
 						}
 					}
 					client := &http.Client{
